--- conflicted
+++ resolved
@@ -45,20 +45,7 @@
             resources (defaults to `False`).
 
     """
-<<<<<<< HEAD
-    return copy_dir(
-        src_fs,
-        "/",
-        dst_fs,
-        "/",
-        walker=walker,
-        on_copy=on_copy,
-        workers=workers,
-        preserve_time=preserve_time,
-    )
-=======
-    return copy_fs_if(src_fs, dst_fs, "always", walker, on_copy, workers)
->>>>>>> 5f737783
+    return copy_fs_if(src_fs, dst_fs, "always", walker, on_copy, workers, preserve_time=preserve_time)
 
 
 def copy_fs_if_newer(
@@ -79,7 +66,7 @@
     warnings.warn(
         "copy_fs_if_newer is deprecated. Use copy_fs_if instead.", DeprecationWarning
     )
-    return copy_fs_if(src_fs, dst_fs, "newer", walker, on_copy, workers)
+    return copy_fs_if(src_fs, dst_fs, "newer", walker, on_copy, workers, preserve_time=preserve_time)
 
 
 def copy_fs_if(
@@ -89,6 +76,7 @@
     walker=None,  # type: Optional[Walker]
     on_copy=None,  # type: Optional[_OnCopy]
     workers=0,  # type: int
+    preserve_time=False,  # type: bool
 ):
     # type: (...) -> None
     """Copy the contents of one filesystem to another, depending on a condition.
@@ -103,17 +91,10 @@
         on_copy (callable):A function callback called after a single file copy
             is executed. Expected signature is ``(src_fs, src_path, dst_fs,
             dst_path)``.
-<<<<<<< HEAD
-        workers (int): Use ``worker`` threads to copy data, or ``0`` (default) for
-            a single-threaded copy.
-        preserve_time (bool): If `True`, try to preserve mtime of the
-            resources (defaults to `False`).
-
-    """
-    return copy_dir_if_newer(
-=======
         workers (int): Use ``worker`` threads to copy data, or ``0`` (default)
             for a single-threaded copy.
+        preserve_time (bool): If `True`, try to preserve mtime of the
+            resources (defaults to `False`).
 
     See Also:
         `~fs.copy.copy_file_if` for the full list of supported values for the
@@ -121,22 +102,15 @@
 
     """
     return copy_dir_if(
->>>>>>> 5f737783
         src_fs,
         "/",
         dst_fs,
         "/",
-<<<<<<< HEAD
+        condition,
         walker=walker,
         on_copy=on_copy,
         workers=workers,
         preserve_time=preserve_time,
-=======
-        condition,
-        walker=walker,
-        on_copy=on_copy,
-        workers=workers,
->>>>>>> 5f737783
     )
 
 
@@ -145,6 +119,7 @@
     src_path,  # type: Text
     dst_fs,  # type: Union[FS, Text]
     dst_path,  # type: Text
+    preserve_time=False,  # type: bool
 ):
     # type: (...) -> None
     """Copy a file from one filesystem to another.
@@ -156,9 +131,11 @@
         src_path (str): Path to a file on the source filesystem.
         dst_fs (FS or str): Destination filesystem (instance or URL).
         dst_path (str): Path to a file on the destination filesystem.
-
-    """
-    copy_file_if(src_fs, src_path, dst_fs, dst_path, "always")
+        preserve_time (bool): If `True`, try to preserve mtime of the
+            resource (defaults to `False`).
+
+    """
+    copy_file_if(src_fs, src_path, dst_fs, dst_path, "always", preserve_time=preserve_time)
 
 
 def copy_file_if_newer(
@@ -179,7 +156,7 @@
         "copy_file_if_newer is deprecated. Use copy_file_if instead.",
         DeprecationWarning,
     )
-    return copy_file_if(src_fs, src_path, dst_fs, dst_path, "newer")
+    return copy_file_if(src_fs, src_path, dst_fs, dst_path, "newer", preserve_time=preserve_time)
 
 
 def copy_file_if(
@@ -188,6 +165,7 @@
     dst_fs,  # type: Union[FS, Text]
     dst_path,  # type: Text
     condition,  # type: Text
+    preserve_time=False,  # type: bool
 ):
     # type: (...) -> bool
     """Copy a file from one filesystem to another, depending on a condition.
@@ -218,44 +196,22 @@
         src_path (str): Path to a file on the source filesystem.
         dst_fs (FS or str): Destination filesystem (instance or URL).
         dst_path (str): Path to a file on the destination filesystem.
-<<<<<<< HEAD
+        condition (str): Name of the condition to check for each file.
         preserve_time (bool): If `True`, try to preserve mtime of the
             resource (defaults to `False`).
-=======
-        condition (str): Name of the condition to check for each file.
 
     Returns:
         bool: `True` if the file copy was executed, `False` otherwise.
->>>>>>> 5f737783
 
     """
     with manage_fs(src_fs, writeable=False) as _src_fs:
         with manage_fs(dst_fs, create=True) as _dst_fs:
-<<<<<<< HEAD
-            if _src_fs is _dst_fs:
-                # Same filesystem, so we can do a potentially optimized
-                # copy
-                _src_fs.copy(
-                    src_path, dst_path, overwrite=True, preserve_time=preserve_time
-                )
-            else:
-                # Standard copy
-                with _src_fs.lock(), _dst_fs.lock():
-                    if _dst_fs.hassyspath(dst_path):
-                        with _dst_fs.openbin(dst_path, "w") as write_file:
-                            _src_fs.download(src_path, write_file)
-                    else:
-                        with _src_fs.openbin(src_path) as read_file:
-                            _dst_fs.upload(dst_path, read_file)
-                    copy_modified_time(_src_fs, src_path, _dst_fs, dst_path)
-=======
             do_copy = _copy_is_necessary(
                 _src_fs, src_path, _dst_fs, dst_path, condition
             )
             if do_copy:
-                copy_file_internal(_src_fs, src_path, _dst_fs, dst_path, True)
+                copy_file_internal(_src_fs, src_path, _dst_fs, dst_path, preserve_time=preserve_time, lock=True,)
             return do_copy
->>>>>>> 5f737783
 
 
 def copy_file_internal(
@@ -263,11 +219,8 @@
     src_path,  # type: Text
     dst_fs,  # type: FS
     dst_path,  # type: Text
-<<<<<<< HEAD
-    preserve_time=False,  # type: bool
-=======
+    preserve_time=False,  # type: bool
     lock=False,  # type: bool
->>>>>>> 5f737783
 ):
     # type: (...) -> None
     """Copy a file at low level, without calling `manage_fs` or locking.
@@ -282,87 +235,14 @@
         src_path (str): Path to a file on the source filesystem.
         dst_fs (FS): Destination filesystem.
         dst_path (str): Path to a file on the destination filesystem.
-<<<<<<< HEAD
         preserve_time (bool): If `True`, try to preserve mtime of the
             resource (defaults to `False`).
-=======
         lock (bool): Lock both filesystems before copying.
->>>>>>> 5f737783
 
     """
     if src_fs is dst_fs:
         # Same filesystem, so we can do a potentially optimized
         # copy
-<<<<<<< HEAD
-        src_fs.copy(src_path, dst_path, overwrite=True, preserve_time=preserve_time)
-        return
-
-    if dst_fs.hassyspath(dst_path):
-        with dst_fs.openbin(dst_path, "w") as write_file:
-            src_fs.download(src_path, write_file)
-    else:
-        with src_fs.openbin(src_path) as read_file:
-            dst_fs.upload(dst_path, read_file)
-
-    if preserve_time:
-        copy_modified_time(src_fs, src_path, dst_fs, dst_path)
-
-
-def copy_file_if_newer(
-    src_fs,  # type: Union[FS, Text]
-    src_path,  # type: Text
-    dst_fs,  # type: Union[FS, Text]
-    dst_path,  # type: Text
-    preserve_time=False,  # type: bool
-):
-    # type: (...) -> bool
-    """Copy a file from one filesystem to another, checking times.
-
-    If the destination exists, and is a file, it will be first truncated.
-    If both source and destination files exist, the copy is executed only
-    if the source file is newer than the destination file. In case
-    modification times of source or destination files are not available,
-    copy is always executed.
-
-    Arguments:
-        src_fs (FS or str): Source filesystem (instance or URL).
-        src_path (str): Path to a file on the source filesystem.
-        dst_fs (FS or str): Destination filesystem (instance or URL).
-        dst_path (str): Path to a file on the destination filesystem.
-        preserve_time (bool): If `True`, try to preserve mtime of the
-            resource (defaults to `False`).
-
-    Returns:
-        bool: `True` if the file copy was executed, `False` otherwise.
-
-    """
-    with manage_fs(src_fs, writeable=False) as _src_fs:
-        with manage_fs(dst_fs, create=True) as _dst_fs:
-            if _src_fs is _dst_fs:
-                # Same filesystem, so we can do a potentially optimized
-                # copy
-                if _source_is_newer(_src_fs, src_path, _dst_fs, dst_path):
-                    _src_fs.copy(
-                        src_path, dst_path, overwrite=True, preserve_time=preserve_time
-                    )
-                    return True
-                else:
-                    return False
-            else:
-                # Standard copy
-                with _src_fs.lock(), _dst_fs.lock():
-                    if _source_is_newer(_src_fs, src_path, _dst_fs, dst_path):
-                        copy_file_internal(
-                            _src_fs,
-                            src_path,
-                            _dst_fs,
-                            dst_path,
-                            preserve_time=preserve_time,
-                        )
-                        return True
-                    else:
-                        return False
-=======
         src_fs.copy(src_path, dst_path, overwrite=True)
         return
 
@@ -374,12 +254,15 @@
             with src_fs.openbin(src_path) as read_file:
                 dst_fs.upload(dst_path, read_file)
 
+        if preserve_time:
+            copy_modified_time(src_fs, src_path, dst_fs, dst_path)
+
     if lock:
         with src_fs.lock(), dst_fs.lock():
             _copy_locked()
     else:
         _copy_locked()
->>>>>>> 5f737783
+
 
 
 def copy_structure(
@@ -444,7 +327,7 @@
             resources (defaults to `False`).
 
     """
-    copy_dir_if(src_fs, src_path, dst_fs, dst_path, "always", walker, on_copy, workers)
+    copy_dir_if(src_fs, src_path, dst_fs, dst_path, "always", walker, on_copy, workers, preserve_time=preserve_time)
 
 
 def copy_dir_if_newer(
@@ -455,6 +338,7 @@
     walker=None,  # type: Optional[Walker]
     on_copy=None,  # type: Optional[_OnCopy]
     workers=0,  # type: int
+    preserve_time=False,  # type: bool
 ):
     # type: (...) -> None
     """Copy a directory from one filesystem to another, checking times.
@@ -462,36 +346,11 @@
     .. deprecated:: 2.5.0
        Use `~fs.copy.copy_dir_if` with ``condition="newer"`` instead.
 
-<<<<<<< HEAD
-    with src() as _src_fs, dst() as _dst_fs:
-        with _src_fs.lock(), _dst_fs.lock():
-            _thread_safe = is_thread_safe(_src_fs, _dst_fs)
-            with Copier(
-                num_workers=workers if _thread_safe else 0, preserve_time=preserve_time
-            ) as copier:
-                _dst_fs.makedir(_dst_path, recreate=True)
-                for dir_path, dirs, files in walker.walk(_src_fs, _src_path):
-                    copy_path = combine(_dst_path, frombase(_src_path, dir_path))
-                    for info in dirs:
-                        _dst_fs.makedir(info.make_path(copy_path), recreate=True)
-                    for info in files:
-                        src_path = info.make_path(dir_path)
-                        dst_path = info.make_path(copy_path)
-                        copier.copy(
-                            _src_fs,
-                            src_path,
-                            _dst_fs,
-                            dst_path,
-                        )
-                        on_copy(_src_fs, src_path, _dst_fs, dst_path)
-            pass
-=======
     """
     warnings.warn(
         "copy_dir_if_newer is deprecated. Use copy_dir_if instead.", DeprecationWarning
     )
-    copy_dir_if(src_fs, src_path, dst_fs, dst_path, "newer", walker, on_copy, workers)
->>>>>>> 5f737783
+    copy_dir_if(src_fs, src_path, dst_fs, dst_path, "newer", walker, on_copy, workers, preserve_time=preserve_time)
 
 
 def copy_dir_if(
@@ -544,78 +403,9 @@
     ) as _dst_fs:
         with _src_fs.lock(), _dst_fs.lock():
             _thread_safe = is_thread_safe(_src_fs, _dst_fs)
-<<<<<<< HEAD
             with Copier(
                 num_workers=workers if _thread_safe else 0, preserve_time=preserve_time
             ) as copier:
-                _dst_fs.makedir(_dst_path, recreate=True)
-                namespace = ("details", "modified")
-                dst_state = {
-                    path: info
-                    for path, info in walker.info(_dst_fs, _dst_path, namespace)
-                    if info.is_file
-                }
-                src_state = [
-                    (path, info)
-                    for path, info in walker.info(_src_fs, _src_path, namespace)
-                ]
-                for dir_path, copy_info in src_state:
-                    copy_path = combine(_dst_path, frombase(_src_path, dir_path))
-                    if copy_info.is_dir:
-                        _dst_fs.makedir(copy_path, recreate=True)
-                    elif copy_info.is_file:
-                        # dst file is present, try to figure out if copy
-                        # is necessary
-                        try:
-                            src_modified = copy_info.modified
-                            dst_modified = dst_state[dir_path].modified
-                        except KeyError:
-                            do_copy = True
-                        else:
-                            do_copy = (
-                                src_modified is None
-                                or dst_modified is None
-                                or src_modified > dst_modified
-                            )
-
-                        if do_copy:
-                            copier.copy(
-                                _src_fs,
-                                dir_path,
-                                _dst_fs,
-                                copy_path,
-                            )
-                            on_copy(_src_fs, dir_path, _dst_fs, copy_path)
-
-
-def copy_modified_time(
-    src_fs,  # type: Union[FS, Text]
-    src_path,  # type: Text
-    dst_fs,  # type: Union[FS, Text]
-    dst_path,  # type: Text
-):
-    # type: (...) -> None
-    """Copy modified time metadata from one file to another.
-
-    Arguments:
-        src_fs (FS or str): Source filesystem (instance or URL).
-        src_path (str): Path to a directory on the source filesystem.
-        dst_fs (FS or str): Destination filesystem (instance or URL).
-        dst_path (str): Path to a directory on the destination filesystem.
-
-    """
-    namespaces = ("details",)
-    with manage_fs(src_fs, writeable=False) as _src_fs:
-        with manage_fs(dst_fs, create=True) as _dst_fs:
-            src_meta = _src_fs.getinfo(src_path, namespaces)
-            src_details = src_meta.raw.get("details", {})
-            dst_details = {}
-            for value in ("metadata_changed", "modified"):
-                if value in src_details:
-                    dst_details[value] = src_details[value]
-            _dst_fs.setinfo(dst_path, {"details": dst_details})
-=======
-            with Copier(num_workers=workers if _thread_safe else 0) as copier:
                 for dir_path in walker.files(_src_fs, _src_path):
                     copy_path = combine(_dst_path, frombase(_src_path, dir_path))
                     if _copy_is_necessary(
@@ -673,4 +463,31 @@
 
     else:
         raise ValueError("{} is not a valid copy condition.".format(condition))
->>>>>>> 5f737783
+
+
+def copy_modified_time(
+    src_fs,  # type: Union[FS, Text]
+    src_path,  # type: Text
+    dst_fs,  # type: Union[FS, Text]
+    dst_path,  # type: Text
+):
+    # type: (...) -> None
+    """Copy modified time metadata from one file to another.
+
+    Arguments:
+        src_fs (FS or str): Source filesystem (instance or URL).
+        src_path (str): Path to a directory on the source filesystem.
+        dst_fs (FS or str): Destination filesystem (instance or URL).
+        dst_path (str): Path to a directory on the destination filesystem.
+
+    """
+    namespaces = ("details",)
+    with manage_fs(src_fs, writeable=False) as _src_fs:
+        with manage_fs(dst_fs, create=True) as _dst_fs:
+            src_meta = _src_fs.getinfo(src_path, namespaces)
+            src_details = src_meta.raw.get("details", {})
+            dst_details = {}
+            for value in ("metadata_changed", "modified"):
+                if value in src_details:
+                    dst_details[value] = src_details[value]
+            _dst_fs.setinfo(dst_path, {"details": dst_details})