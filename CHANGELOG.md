# Change Log

All notable changes to this project will be documented in this file.

The format is based on [Keep a Changelog](http://keepachangelog.com/)
and this project adheres to [Semantic Versioning](http://semver.org/).


## Unreleased


## [2.4.13] - 2021-03-27

### Added

- Added FTP over TLS (FTPS) support to FTPFS.
  Closes [#437](https://github.com/PyFilesystem/pyfilesystem2/issues/437),
  [#449](https://github.com/PyFilesystem/pyfilesystem2/pull/449).
<<<<<<< HEAD
- Added `fs.copy.copy_file_if`, `fs.copy.copy_dir_if`, and `fs.copy.copy_fs_if`. 
  Closes [#458](https://github.com/PyFilesystem/pyfilesystem2/issues/458).
=======
- `PathError` now supports wrapping an exception using the `exc` argument.
  Closes [#453](https://github.com/PyFilesystem/pyfilesystem2/issues/453).
- Better documentation of the `writable` parameter of `fs.open_fs`, and
  hint about using `fs.wrap.read_only` when a read-only filesystem is
  required. Closes [#441](https://github.com/PyFilesystem/pyfilesystem2/issues/441).
>>>>>>> f6a6195d

### Changed

- Make `FS.upload` explicit about the expected error when the parent directory of the destination does not exist.
  Closes [#445](https://github.com/PyFilesystem/pyfilesystem2/pull/445).
- Migrate continuous integration from Travis-CI to GitHub Actions and introduce several linters
  again in the build steps ([#448](https://github.com/PyFilesystem/pyfilesystem2/pull/448)).
  Closes [#446](https://github.com/PyFilesystem/pyfilesystem2/issues/446).
- Stop requiring `pytest` to run tests, allowing any test runner supporting `unittest`-style
  test suites.
- `FSTestCases` now builds the large data required for `upload` and `download` tests only
  once in order to reduce the total testing time.
- `MemoryFS.move` and `MemoryFS.movedir` will now avoid copying data.
  Closes [#452](https://github.com/PyFilesystem/pyfilesystem2/issues/452).
- `FS.removetree("/")` behaviour has been standardized in all filesystems, and
  is expected to clear the contents of the root folder without deleting it.
  Closes [#471](https://github.com/PyFilesystem/pyfilesystem2/issues/471).
- `FS.getbasic` is now deprecated, as it is redundant with `FS.getinfo`,
  and `FS.getinfo` is now explicitly expected to return the *basic* info
  namespace unconditionally. Closes [#469](https://github.com/PyFilesystem/pyfilesystem2/issues/469).

### Fixed

- Make `FTPFile`, `MemoryFile` and `RawWrapper` accept [`array.array`](https://docs.python.org/3/library/array.html)
  arguments for the `write` and `writelines` methods, as expected by their base class [`io.RawIOBase`](https://docs.python.org/3/library/io.html#io.RawIOBase).
- Various documentation issues, including `MemoryFS` docstring not rendering properly.
<<<<<<< HEAD
- Fixed performance bugs in `fs.copy.copy_dir_if_newer`. Test cases were adapted to catch those bugs in the future.
=======
- Avoid creating a new connection on every call of `FTPFS.upload`. Closes [#455](https://github.com/PyFilesystem/pyfilesystem2/issues/455).
- `WrapReadOnly.removetree` not raising a `ResourceReadOnly` when called. Closes [#468](https://github.com/PyFilesystem/pyfilesystem2/issues/468).
- `WrapCachedDir.isdir` and `WrapCachedDir.isfile` raising a `ResourceNotFound` error on non-existing path ([#470](https://github.com/PyFilesystem/pyfilesystem2/pull/470)).
- `FTPFS` not listing certain entries with sticky/SUID/SGID permissions set by Linux server ([#473](https://github.com/PyFilesystem/pyfilesystem2/pull/473)).
  Closes [#451](https://github.com/PyFilesystem/pyfilesystem2/issues/451).
- `scandir` iterator not being closed explicitly in `OSFS.scandir`, occasionally causing a `ResourceWarning`
  to be thrown. Closes [#311](https://github.com/PyFilesystem/pyfilesystem2/issues/311).
- Incomplete type annotations for the `temp_fs` parameter of `WriteTarFS` and `WriteZipFS`.
  Closes [#410](https://github.com/PyFilesystem/pyfilesystem2/issues/410).
>>>>>>> f6a6195d


## [2.4.12] - 2021-01-14

### Added

- Missing `mode` attribute to `_MemoryFile` objects returned by `MemoryFS.openbin`.
- Missing `readinto` method for `MemoryFS` and `FTPFS` file objects. Closes
  [#380](https://github.com/PyFilesystem/pyfilesystem2/issues/380).
- Added compatibility if a Windows FTP server returns file information to the
  `LIST` command with 24-hour times. Closes [#438](https://github.com/PyFilesystem/pyfilesystem2/issues/438).
- Added Python 3.9 support. Closes [#443](https://github.com/PyFilesystem/pyfilesystem2/issues/443).

### Changed

- Start testing on PyPy. Due to [#342](https://github.com/PyFilesystem/pyfilesystem2/issues/342)
  we have to treat PyPy builds specially and allow them to fail, but at least we'll
  be able to see if we break something aside from known issues with FTP tests.
- Include docs in source distributions as well as the whole tests folder,
  ensuring `conftest.py` is present, fixes [#364](https://github.com/PyFilesystem/pyfilesystem2/issues/364).
- Stop patching copy with Python 3.8+ because it already uses `sendfile`
  ([#424](https://github.com/PyFilesystem/pyfilesystem2/pull/424)).
  Closes [#421](https://github.com/PyFilesystem/pyfilesystem2/issues/421).

### Fixed

- Fixed crash when CPython's -OO flag is used
- Fixed error when parsing timestamps from a FTP directory served from a WindowsNT FTP Server.
  Closes [#395](https://github.com/PyFilesystem/pyfilesystem2/issues/395).
- Fixed documentation of `Mode.to_platform_bin`. Closes [#382](https://github.com/PyFilesystem/pyfilesystem2/issues/382).
- Fixed the code example in the "Testing Filesystems" section of the
  "Implementing Filesystems" guide. Closes [#407](https://github.com/PyFilesystem/pyfilesystem2/issues/407).
- Fixed `FTPFS.openbin` not implicitly opening files in binary mode like expected
  from `openbin`. Closes [#406](https://github.com/PyFilesystem/pyfilesystem2/issues/406).


## [2.4.11] - 2019-09-07

### Added

- Added geturl for TarFS and ZipFS for 'fs' purpose. NoURL for 'download' purpose.
- Added helpful root path in CreateFailed exception.
  Closes [#340](https://github.com/PyFilesystem/pyfilesystem2/issues/340).
- Added Python 3.8 support.

### Fixed

- Fixed tests leaving tmp files
- Fixed typing issues
- Fixed link namespace returning bytes
- Fixed broken FSURL in windows [#329](https://github.com/PyFilesystem/pyfilesystem2/issues/329)
- Fixed hidden exception at fs.close() when opening an absent zip/tar file URL [#333](https://github.com/PyFilesystem/pyfilesystem2/issues/333)
- Fixed abstract class import from `collections` which would break on Python 3.8
- Fixed incorrect imports of `mock` on Python 3
- Removed some unused imports and unused `requirements.txt` file
- Added mypy checks to Travis. Closes [#332](https://github.com/PyFilesystem/pyfilesystem2/issues/332).
- Fixed missing `errno.ENOTSUP` on PyPy. Closes [#338](https://github.com/PyFilesystem/pyfilesystem2/issues/338).
- Fixed bug in a decorator that would trigger an `AttributeError` when a class
  was created that implemented a deprecated method and had no docstring of its
  own.

### Changed

- Entire test suite has been migrated to [pytest](https://docs.pytest.org/en/latest/). Closes [#327](https://github.com/PyFilesystem/pyfilesystem2/issues/327).
- Style checking is now enforced using `flake8`; this involved some code cleanup
  such as removing unused imports.

## [2.4.10] - 2019-07-29

### Fixed

- Fixed broken WrapFS.movedir [#322](https://github.com/PyFilesystem/pyfilesystem2/issues/322).

## [2.4.9] - 2019-07-28

### Fixed

- Restored fs.path import
- Fixed potential race condition in makedirs. Fixes [#310](https://github.com/PyFilesystem/pyfilesystem2/issues/310)
- Added missing methods to WrapFS. Fixed [#294](https://github.com/PyFilesystem/pyfilesystem2/issues/294)

### Changed

- `MemFS` now immediately releases all memory it holds when `close()` is called,
  rather than when it gets garbage collected. Closes [issue #308](https://github.com/PyFilesystem/pyfilesystem2/issues/308).
- `FTPFS` now translates `EOFError` into `RemoteConnectionError`. Closes [#292](https://github.com/PyFilesystem/pyfilesystem2/issues/292)
- Added automatic close for filesystems that go out of scope. Fixes [#298](https://github.com/PyFilesystem/pyfilesystem2/issues/298)

## [2.4.8] - 2019-06-12

### Changed

- `geturl` will return URL with user/password if needed @zmej-serow

## [2.4.7] - 2019-06-08

### Added

- Flag to OSFS to disable env var expansion

## [2.4.6] - 2019-06-08

### Added

- Implemented `geturl` in FTPFS @zmej-serow

### Fixed

- Fixed FTP test suite when time is not UTC-0 @mrg0029
- Fixed issues with paths in tarfs https://github.com/PyFilesystem/pyfilesystem2/issues/284

### Changed

- Dropped Python3.3 support

## [2.4.5] - 2019-05-05

### Fixed

- Restored deprecated `setfile` method with deprecation warning to change to `writefile`
- Fixed exception when a tarfile contains a path called '.' https://github.com/PyFilesystem/pyfilesystem2/issues/275
- Made TarFS directory loading lazy

### Changed

- Detect case insensitivity using by writing temp file

## [2.4.4] - 2019-02-23

### Fixed

- OSFS fail in nfs mounts

## [2.4.3] - 2019-02-23

### Fixed

- Fixed broken "case_insensitive" check
- Fixed Windows test fails

## [2.4.2] - 2019-02-22

### Fixed

- Fixed exception when Python runs with -OO

## [2.4.1] - 2019-02-20

### Fixed

- Fixed hash method missing from WrapFS

## [2.4.0] - 2019-02-15

### Added

- Added `exclude` and `filter_dirs` arguments to walk
- Micro-optimizations to walk

## [2.3.1] - 2019-02-10

### Fixed

- Add encoding check in OSFS.validatepath

## [2.3.0] - 2019-01-30

### Fixed

- IllegalBackReference had mangled error message

### Added

- FS.hash method

## [2.2.1] - 2019-01-06

### Fixed

- `Registry.install` returns its argument.

## [2.2.0] - 2019-01-01

A few methods have been renamed for greater clarity (but functionality remains the same).

The old methods are now aliases and will continue to work, but will
issue a deprecation warning via the `warnings` module.
Please update your code accordingly.

- `getbytes` -> `readbytes`
- `getfile` -> `download`
- `gettext` -> `readtext`
- `setbytes` -> `writebytes`
- `setbinfile` -> `upload`
- `settext` -> `writetext`

### Changed

- Changed default chunk size in `copy_file_data` to 1MB
- Added `chunk_size` and `options` to `FS.upload`

## [2.1.3] - 2018-12-24

### Fixed

- Incomplete FTPFile.write when using `workers` @geoffjukes
- Fixed AppFS not creating directory

### Added

- Added load_extern switch to opener, fixes #228 @althanos

## [2.1.2] - 2018-11-10

### Added

- Support for Windows NT FTP servers @sspross

### Fixed

- Root dir of MemoryFS accesible as a file
- Packaging issues @televi
- Deprecation warning re collections.Mapping

## [2.1.1] - 2018-10-03

### Added

- Added PEP 561 py.typed files
- Use sendfile for faster copies @althonos
- Atomic exclusive mode in Py2.7 @sqwishy

### Fixed

- Fixed lstat @kamomil

## [2.1.0] - 2018-08-12

### Added

- fs.glob support

## [2.0.27] - 2018-08-05

### Fixed

- Fixed for Winows paths #152
- Fixed ftp dir parsing (@dhirschfeld)

## [2.0.26] - 2018-07-26

### Fixed

- fs.copy and fs.move disable workers if not thread-safe
- fs.match detects case insensitivity
- Open in exclusive mode is atomic (@squishy)
- Exceptions can be pickleabe (@Spacerat)

## [2.0.25] - 2018-07-20

### Added

- workers parameter to fs.copy, fs.move, and fs.mirror for concurrent
  copies

## [2.0.24] - 2018-06-28

### Added

- timeout to FTP opener

## [2.0.23] - 2018-05-02

- Fix for Markdown on PyPi, no code changes

## [2.0.22] - 2018-05-02

### Fixed

- Handling of broken unicode on Python2.7

### Added

- Added fs.getospath

## [2.0.21] - 2018-05-02

### Added

- Typing information
- Added Info.suffix, Info.suffixes, Info.stem attributes

### Fixed

- Fixed issue with implied directories in TarFS

### Changed

- Changed path.splitext so that 'leading periods on the basename are
  ignored', which is the behaviour of os.path.splitext

## [2.0.20] - 2018-03-13

### Fixed

- MultiFS.listdir now correctly filters out duplicates

## [2.0.19] - 2018-03-11

### Fixed

- encoding issue with TarFS
- CreateFailed now contains the original exception in `exc` attribute

## [2.0.18] - 2018-01-31

### Added

- fs.getfile function

### Changed

- Modified walk to use iterators internally (for more efficient walking)
- Modified fs.copy to use getfile

## [2.0.17] - 2017-11-20

### Fixed

- Issue with ZipFS files missing a byte

## [2.0.16] - 2017-11-11

### Added

- fs.parts

### Fixed

- Walk now yields Step named tuples as advertised

### Added

- Added max_depth parameter to fs.walk

## [2.0.15] - 2017-11-05

### Changed

- ZipFS files are now seekable (Martin Larralde)

## [2.0.14] - 2016-11-05

No changes, pushed wrong branch to PyPi.

## [2.0.13] - 2017-10-17

### Fixed

- Fixed ignore_errors in walk.py

## [2.0.12] - 2017-10-15

### Fixed

- settext, appendtext, appendbytes, setbytes now raise a TypeError if
  the type is wrong, rather than ValueError
- More efficient feature detection for FTPFS
- Fixes for `fs.filesize`
- Major documentation refactor (Martin Larralde)

## [2.0.11]

### Added

- fs.mirror

## [2.0.10]

### Added

- Added params support to FS URLs

### Fixed

- Many fixes to FTPFS contributed by Martin Larralde.

## [2.0.9]

### Changed

- MountFS and MultiFS now accept FS URLS
- Add openers for AppFS

## [2.0.8] - 2017-08-13

### Added

- Lstat info namespace
- Link info namespace
- FS.islink method
- Info.is_link method

## [2.0.7] - 2017-08-06

### Fixes

- Fixed entry point breaking pip

## [2.0.6] - 2017-08-05

### Fixes

- Opener refinements

## [2.0.5] - 2017-08-02

### Fixed

- Fixed potential for deadlock in MemoryFS

### Added

- Added factory parameter to opendir.
- ClosingSubFS.
- File objects are all derived from io.IOBase.

### Fixed

- Fix closing for FTP opener.

## [2.0.4] - 2017-06-11

### Added

- Opener extension mechanism contributed by Martin Larralde.
- Support for pathlike objects.

### Fixed

- Stat information was missing from info.

### Changed

- More specific error when `validatepath` throws an error about the path
  argument being the wrong type, and changed from a ValueError to a
  TypeError.
- Deprecated `encoding` parameter in OSFS.

## [2.0.3] - 2017-04-22

### Added

- New `copy_if_newer` functionality in `copy` module.

### Fixed

- Improved `FTPFS` support for non-strict servers.

## [2.0.2] - 2017-03-12

### Changed

- Improved FTP support for non-compliant servers
- Fix for `ZipFS` implied directories

## [2.0.1] - 2017-03-11

### Added

- `TarFS` contributed by Martin Larralde.

### Fixed

- `FTPFS` bugs.

## [2.0.0] - 2016-12-07

New version of the PyFilesystem API.<|MERGE_RESOLUTION|>--- conflicted
+++ resolved
@@ -7,6 +7,15 @@
 
 
 ## Unreleased
+
+### Added
+
+- Added `fs.copy.copy_file_if`, `fs.copy.copy_dir_if`, and `fs.copy.copy_fs_if`. 
+  Closes [#458](https://github.com/PyFilesystem/pyfilesystem2/issues/458).
+  
+### Fixed
+
+- Fixed performance bugs in `fs.copy.copy_dir_if_newer`. Test cases were adapted to catch those bugs in the future.
 
 
 ## [2.4.13] - 2021-03-27
@@ -16,16 +25,11 @@
 - Added FTP over TLS (FTPS) support to FTPFS.
   Closes [#437](https://github.com/PyFilesystem/pyfilesystem2/issues/437),
   [#449](https://github.com/PyFilesystem/pyfilesystem2/pull/449).
-<<<<<<< HEAD
-- Added `fs.copy.copy_file_if`, `fs.copy.copy_dir_if`, and `fs.copy.copy_fs_if`. 
-  Closes [#458](https://github.com/PyFilesystem/pyfilesystem2/issues/458).
-=======
 - `PathError` now supports wrapping an exception using the `exc` argument.
   Closes [#453](https://github.com/PyFilesystem/pyfilesystem2/issues/453).
 - Better documentation of the `writable` parameter of `fs.open_fs`, and
   hint about using `fs.wrap.read_only` when a read-only filesystem is
   required. Closes [#441](https://github.com/PyFilesystem/pyfilesystem2/issues/441).
->>>>>>> f6a6195d
 
 ### Changed
 
@@ -52,9 +56,6 @@
 - Make `FTPFile`, `MemoryFile` and `RawWrapper` accept [`array.array`](https://docs.python.org/3/library/array.html)
   arguments for the `write` and `writelines` methods, as expected by their base class [`io.RawIOBase`](https://docs.python.org/3/library/io.html#io.RawIOBase).
 - Various documentation issues, including `MemoryFS` docstring not rendering properly.
-<<<<<<< HEAD
-- Fixed performance bugs in `fs.copy.copy_dir_if_newer`. Test cases were adapted to catch those bugs in the future.
-=======
 - Avoid creating a new connection on every call of `FTPFS.upload`. Closes [#455](https://github.com/PyFilesystem/pyfilesystem2/issues/455).
 - `WrapReadOnly.removetree` not raising a `ResourceReadOnly` when called. Closes [#468](https://github.com/PyFilesystem/pyfilesystem2/issues/468).
 - `WrapCachedDir.isdir` and `WrapCachedDir.isfile` raising a `ResourceNotFound` error on non-existing path ([#470](https://github.com/PyFilesystem/pyfilesystem2/pull/470)).
@@ -64,7 +65,6 @@
   to be thrown. Closes [#311](https://github.com/PyFilesystem/pyfilesystem2/issues/311).
 - Incomplete type annotations for the `temp_fs` parameter of `WriteTarFS` and `WriteZipFS`.
   Closes [#410](https://github.com/PyFilesystem/pyfilesystem2/issues/410).
->>>>>>> f6a6195d
 
 
 ## [2.4.12] - 2021-01-14
